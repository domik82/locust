import logging
import random
import sys
import traceback
from time import time

import gevent
import gevent.lock

from gevent import GreenletExit, monkey

# The monkey patching must run before requests is imported, or else 
# we'll get an infinite recursion when doing SSL/HTTPS requests.
# See: https://github.com/requests/requests/issues/3752#issuecomment-294608002
monkey.patch_all()

from .clients import HttpSession
from .exception import (InterruptTaskSet, LocustError, RescheduleTask,
                        RescheduleTaskImmediately, StopLocust, MissingWaitTimeError)
from .util import deprecation


logger = logging.getLogger(__name__)


LOCUST_STATE_RUNNING, LOCUST_STATE_WAITING, LOCUST_STATE_STOPPING = ["running", "waiting", "stopping"]


def task(weight=1):
    """
    Used as a convenience decorator to be able to declare tasks for a Locust or a TaskSet 
    inline in the class. Example::
    
        class ForumPage(TaskSet):
            @task(100)
            def read_thread(self):
                pass
            
            @task(7)
            def create_thread(self):
                pass
    """
    
    def decorator_func(func):
        func.locust_task_weight = weight
        return func
    
    """
    Check if task was used without parentheses (not called), like this::
    
        @task
        def my_task()
            pass
    """
    if callable(weight):
        func = weight
        weight = 1
        return decorator_func(func)
    else:
        return decorator_func


def seq_task(order):
    """
    Used as a convenience decorator to be able to declare tasks for a TaskSequence
    inline in the class. Example::

        class NormalUser(TaskSequence):
            @seq_task(1)
            def login_first(self):
                pass

            @seq_task(2)
            @task(25) # You can also set the weight in order to execute the task for `weight` times one after another.
            def then_read_thread(self):
                pass

            @seq_task(3)
            def then_logout(self):
                pass
    """

    def decorator_func(func):
        func.locust_task_order = order
        if not hasattr(func, 'locust_task_weight'):
            func.locust_task_weight = 1
        return func

    return decorator_func


class NoClientWarningRaiser(object):
    """
    The purpose of this class is to emit a sensible error message for old test scripts that 
    inherits from Locust, and expects there to be an HTTP client under the client attribute.
    """
    def __getattr__(self, _):
        raise LocustError("No client instantiated. Did you intend to inherit from HttpLocust?")


def get_tasks_from_base_classes(bases, class_dict):
    """
    Function used by both TaskSetMeta and LocustMeta for collecting all declared tasks 
    on the TaskSet/Locust class and all it's base classes
    """
    new_tasks = []
    for base in bases:
        if hasattr(base, "tasks") and base.tasks:
            new_tasks += base.tasks
    
    if "tasks" in class_dict and class_dict["tasks"] is not None:
        tasks = class_dict["tasks"]
        if isinstance(tasks, dict):
            tasks = tasks.items()
        
        for task in tasks:
            if isinstance(task, tuple):
                task, count = task
                for i in range(count):
                    new_tasks.append(task)
            else:
                new_tasks.append(task)
    
    for item in class_dict.values():
        if "locust_task_weight" in dir(item):
            for i in range(0, item.locust_task_weight):
                new_tasks.append(item)
    
    return new_tasks


class TaskSetMeta(type):
    """
    Meta class for the main Locust class. It's used to allow Locust classes to specify task execution 
    ratio using an {task:int} dict, or a [(task0,int), ..., (taskN,int)] list.
    """
    
    def __new__(mcs, classname, bases, class_dict):
        class_dict["tasks"] = get_tasks_from_base_classes(bases, class_dict)
        return type.__new__(mcs, classname, bases, class_dict)


class TaskSet(object, metaclass=TaskSetMeta):
    """
    Class defining a set of tasks that a Locust user will execute. 
    
    When a TaskSet starts running, it will pick a task from the *tasks* attribute, 
    execute it, and then sleep for the number of seconds returned by it's *wait_time* 
    function. If no wait_time method has been declared on the TaskSet, it'll call the 
    wait_time function on the Locust by default. It will then schedule another task 
    for execution and so on.
    
    TaskSets can be nested, which means that a TaskSet's *tasks* attribute can contain 
    another TaskSet. If the nested TaskSet it scheduled to be executed, it will be 
    instantiated and called from the current executing TaskSet. Execution in the
    currently running TaskSet will then be handed over to the nested TaskSet which will 
    continue to run until it throws an InterruptTaskSet exception, which is done when 
    :py:meth:`TaskSet.interrupt() <locust.core.TaskSet.interrupt>` is called. (execution 
    will then continue in the first TaskSet).
    """
    
    tasks = []
    """
    Collection of python callables and/or TaskSet classes that the Locust user(s) will run.

    If tasks is a list, the task to be performed will be picked randomly.

    If tasks is a *(callable,int)* list of two-tuples, or a  {callable:int} dict, 
    the task to be performed will be picked randomly, but each task will be weighted 
    according to it's corresponding int value. So in the following case *ThreadPage* will 
    be fifteen times more likely to be picked than *write_post*::

        class ForumPage(TaskSet):
            tasks = {ThreadPage:15, write_post:1}
    """
    
    min_wait = None
    """
    Deprecated: Use wait_time instead. 
    Minimum waiting time between the execution of locust tasks. Can be used to override 
    the min_wait defined in the root Locust class, which will be used if not set on the 
    TaskSet.
    """
    
    max_wait = None
    """
    Deprecated: Use wait_time instead. 
    Maximum waiting time between the execution of locust tasks. Can be used to override 
    the max_wait defined in the root Locust class, which will be used if not set on the 
    TaskSet.
    """
    
    wait_function = None
    """
    Deprecated: Use wait_time instead.
    Function used to calculate waiting time between the execution of locust tasks in milliseconds. 
    Can be used to override the wait_function defined in the root Locust class, which will be used
    if not set on the TaskSet.
    """

    locust = None
    """Will refer to the root Locust class instance when the TaskSet has been instantiated"""

    parent = None
    """
    Will refer to the parent TaskSet, or Locust, class instance when the TaskSet has been 
    instantiated. Useful for nested TaskSet classes.
    """

    _setup_has_run = False  # Internal state to see if we have already run
    _teardown_is_set = False  # Internal state to see if we have already run
    _lock = gevent.lock.Semaphore()  # Lock to make sure setup is only run once

    def __init__(self, parent):
        # check if deprecated wait API is used
        deprecation.check_for_deprecated_wait_api(self)
        
        self._task_queue = []
        self._time_start = time()
        
        if isinstance(parent, TaskSet):
            self.locust = parent.locust
        elif isinstance(parent, Locust):
            self.locust = parent
        else:
            raise LocustError("TaskSet should be called with Locust instance or TaskSet instance as first argument")

        self.parent = parent
        
        # if this class doesn't have a min_wait, max_wait or wait_function defined, copy it from Locust
        if not self.min_wait:
            self.min_wait = self.locust.min_wait
        if not self.max_wait:
            self.max_wait = self.locust.max_wait
        if not self.wait_function:
            self.wait_function = self.locust.wait_function

        with self._lock:
            if hasattr(self, "setup") and self._setup_has_run is False:
                self._set_setup_flag()
                try:
                    self.setup()
                except Exception as e:
                    self.locust.environment.events.locust_error.fire(locust_instance=self, exception=e, tb=sys.exc_info()[2])
                    logger.error("%s\n%s", e, traceback.format_exc())
            if hasattr(self, "teardown") and self._teardown_is_set is False:
                self._set_teardown_flag()
                self.environment.events.quitting.add_listener(self.teardown)

    @classmethod
    def _set_setup_flag(cls):
        cls._setup_has_run = True

    @classmethod
    def _set_teardown_flag(cls):
        cls._teardown_is_set = True

    def on_start(self):
        """
        Hook for end-user scripts for running code when a Locust user starts running
        """
        pass
    
    def on_stop(self):
        """
        Hook for end-user scripts for running code when a Locust user stops running
        """
        pass

    def run(self, *args, **kwargs):
        self.args = args
        self.kwargs = kwargs
        
        try:
            self.on_start()
        except InterruptTaskSet as e:
            if e.reschedule:
                raise RescheduleTaskImmediately(e.reschedule).with_traceback(sys.exc_info()[2])
            else:
                raise RescheduleTask(e.reschedule).with_traceback(sys.exc_info()[2])
        
        while (True):
            try:
                if not self._task_queue:
                    self.schedule_task(self.get_next_task())
                
                try:
                    self._check_stop_condition()
                    self.execute_next_task()
                except RescheduleTaskImmediately:
                    pass
                except RescheduleTask:
                    self.wait()
                else:
                    self.wait()
            except InterruptTaskSet as e:
                self.on_stop()
                if e.reschedule:
                    raise RescheduleTaskImmediately(e.reschedule) from e
                else:
                    raise RescheduleTask(e.reschedule) from e
            except (StopLocust, GreenletExit):
                self.on_stop()
                raise
            except Exception as e:
                self.locust.environment.events.locust_error.fire(locust_instance=self, exception=e, tb=sys.exc_info()[2])
                if self.locust._catch_exceptions:
                    logger.error("%s\n%s", e, traceback.format_exc())
                    self.wait()
                else:
                    raise
    
    def execute_next_task(self):
        task = self._task_queue.pop(0)
        self.execute_task(task["callable"], *task["args"], **task["kwargs"])
    
    def execute_task(self, task, *args, **kwargs):
        # check if the function is a method bound to the current locust, and if so, don't pass self as first argument
        if hasattr(task, "__self__") and task.__self__ == self:
            # task is a bound method on self
            task(*args, **kwargs)
        elif hasattr(task, "tasks") and issubclass(task, TaskSet):
            # task is another (nested) TaskSet class
            task(self).run(*args, **kwargs)
        else:
            # task is a function
            task(self, *args, **kwargs)
    
    def schedule_task(self, task_callable, args=None, kwargs=None, first=False):
        """
        Add a task to the Locust's task execution queue.
        
        *Arguments*:
        
        * task_callable: Locust task to schedule
        * args: Arguments that will be passed to the task callable
        * kwargs: Dict of keyword arguments that will be passed to the task callable.
        * first: Optional keyword argument. If True, the task will be put first in the queue.
        """
        task = {"callable":task_callable, "args":args or [], "kwargs":kwargs or {}}
        if first:
            self._task_queue.insert(0, task)
        else:
            self._task_queue.append(task)
    
    def get_next_task(self):
        if not self.tasks:
            raise Exception("No tasks defined. use the @task decorator or set the tasks property of the TaskSet")
        return random.choice(self.tasks)
    
    def wait_time(self):
        """
        Method that returns the time (in seconds) between the execution of tasks. 
        
        Example::
        
            from locust import TaskSet, between
            class Tasks(TaskSet):
                wait_time = between(3, 25)
        """
        if self.locust.wait_time:
            return self.locust.wait_time()
        elif self.min_wait is not None and self.max_wait is not None:
            return random.randint(self.min_wait, self.max_wait) / 1000.0
        else:
            raise MissingWaitTimeError("You must define a wait_time method on either the %s or %s class" % (
                type(self.locust).__name__, 
                type(self).__name__,
            ))
    
    def wait(self):
        self._check_stop_condition()
        self.locust._state = LOCUST_STATE_WAITING
        self._sleep(self.wait_time())
        self._check_stop_condition()
        self.locust._state = LOCUST_STATE_RUNNING

    def _sleep(self, seconds):
        gevent.sleep(seconds)
    
    def _check_stop_condition(self):
        if self.locust._state == LOCUST_STATE_STOPPING:
            raise StopLocust()
    
    def interrupt(self, reschedule=True):
        """
        Interrupt the TaskSet and hand over execution control back to the parent TaskSet.
        
        If *reschedule* is True (default), the parent Locust will immediately re-schedule,
        and execute, a new task
        
        This method should not be called by the root TaskSet (the one that is immediately, 
        attached to the Locust class' *task_set* attribute), but rather in nested TaskSet
        classes further down the hierarchy.
        """
        raise InterruptTaskSet(reschedule)
    
    @property
    def client(self):
        """
        Reference to the :py:attr:`client <locust.core.Locust.client>` attribute of the root 
        Locust instance.
        """
        return self.locust.client


class TaskSequence(TaskSet):
    """
    Class defining a sequence of tasks that a Locust user will execute.

    When a TaskSequence starts running, it will pick the task in `index` from the *tasks* attribute,
    execute it, and call its *wait_function* which will define a time to sleep for.
    This defaults to a uniformly distributed random number between *min_wait* and
    *max_wait* milliseconds. It will then schedule the `index + 1 % len(tasks)` task for execution and so on.

    TaskSequence can be nested with TaskSet, which means that a TaskSequence's *tasks* attribute can contain
    TaskSet instances as well as other TaskSequence instances. If the nested TaskSet is scheduled to be executed, it will be
    instantiated and called from the current executing TaskSet. Execution in the
    currently running TaskSet will then be handed over to the nested TaskSet which will
    continue to run until it throws an InterruptTaskSet exception, which is done when
    :py:meth:`TaskSet.interrupt() <locust.core.TaskSet.interrupt>` is called. (execution
    will then continue in the first TaskSet).

    In this class, tasks should be defined as a list, or simply define the tasks with the @seq_task decorator
    """

    def __init__(self, parent):
        super(TaskSequence, self).__init__(parent)
        self._index = 0
        self.tasks.sort(key=lambda t: t.locust_task_order if hasattr(t, 'locust_task_order') else 1)

    def get_next_task(self):
        task = self.tasks[self._index]
        self._index = (self._index + 1) % len(self.tasks)
        return task


class DefaultTaskSet(TaskSet):
    """
    Default root TaskSet that executes tasks in Locust.tasks.
    It executes tasks declared directly on the Locust with the Locust user instance as the task argument.
    """
    def get_next_task(self):
        return random.choice(self.locust.tasks)
    
    def execute_task(self, task, *args, **kwargs):
        if hasattr(task, "tasks") and issubclass(task, TaskSet):
            # task is  (nested) TaskSet class
            task(self.locust).run(*args, **kwargs)
        else:
            # task is a function
            task(self.locust, *args, **kwargs)


class LocustMeta(type):
    """
    Meta class for the main Locust class. It's used to allow Locust classes to specify task execution 
    ratio using an {task:int} dict, or a [(task0,int), ..., (taskN,int)] list.
    """
    def __new__(mcs, classname, bases, class_dict):
        # gather any tasks that is declared on the class (or it's bases)
        tasks = get_tasks_from_base_classes(bases, class_dict)   
        class_dict["tasks"] = tasks
        
        if not class_dict.get("abstract"):
            # Not a base class
            class_dict["abstract"] = False
        
        # check if class uses deprecated task_set attribute
        deprecation.check_for_deprecated_task_set_attribute(class_dict)
        
        return type.__new__(mcs, classname, bases, class_dict)


class Locust(object, metaclass=LocustMeta):
    """
    Represents a "user" which is to be hatched and attack the system that is to be load tested.
    
    The behaviour of this user is defined by it's tasks. Tasks can be declared either directly on the 
    class by using the :py:func:`@task decorator <locust.core.task>` on the methods, or by setting 
    the :py:attr:`tasks attribute <locust.core.Locust.tasks>`.
    
    This class should usually be subclassed by a class that defines some kind of client. For 
    example when load testing an HTTP system, you probably want to use the 
    :py:class:`HttpLocust <locust.core.HttpLocust>` class.
    """
    
    host = None
    """Base hostname to swarm. i.e: http://127.0.0.1:1234"""
    
    min_wait = None
    """Deprecated: Use wait_time instead. Minimum waiting time between the execution of locust tasks"""
    
    max_wait = None
    """Deprecated: Use wait_time instead. Maximum waiting time between the execution of locust tasks"""
    
    wait_time = None
    """
    Method that returns the time (in seconds) between the execution of locust tasks. 
    Can be overridden for individual TaskSets.
    
    Example::
    
        from locust import Locust, between
        class User(Locust):
            wait_time = between(3, 25)
    """
    
    wait_function = None
    """
    .. warning::
    
        DEPRECATED: Use wait_time instead. Note that the new wait_time method should return seconds and not milliseconds.
    
    Method that returns the time between the execution of locust tasks in milliseconds
    """
    
    tasks = []
    """
    Collection of python callables and/or TaskSet classes that the Locust user(s) will run.

    If tasks is a list, the task to be performed will be picked randomly.

    If tasks is a *(callable,int)* list of two-tuples, or a  {callable:int} dict, 
    the task to be performed will be picked randomly, but each task will be weighted 
    according to it's corresponding int value. So in the following case *ThreadPage* will 
    be fifteen times more likely to be picked than *write_post*::

        class ForumPage(TaskSet):
            tasks = {ThreadPage:15, write_post:1}
    """

    weight = 10
    """Probability of locust being chosen. The higher the weight, the greater is the chance of it being chosen."""
    
    abstract = True
    """If abstract is True it the class is meant to be subclassed (users of this class itself will not be spawned during a test)"""
    
    client = NoClientWarningRaiser()
    _catch_exceptions = True
    _setup_has_run = False  # Internal state to see if we have already run
    _teardown_is_set = False  # Internal state to see if we have already run
    _lock = gevent.lock.Semaphore()  # Lock to make sure setup is only run once
    _state = None
    _greenlet = None
    
    def __init__(self, environment):
        super(Locust, self).__init__()
        # check if deprecated wait API is used
        deprecation.check_for_deprecated_wait_api(self)
        
        self.environment = environment
        
        with self._lock:
            if hasattr(self, "setup") and self._setup_has_run is False:
                self._set_setup_flag()
                try:
                    self.setup()
                except Exception as e:
                    self.environment.events.locust_error.fire(locust_instance=self, exception=e, tb=sys.exc_info()[2])
                    logger.error("%s\n%s", e, traceback.format_exc())
            if hasattr(self, "teardown") and self._teardown_is_set is False:
                self._set_teardown_flag()
                self.environment.events.quitting.add_listener(self.teardown)

    @classmethod
    def _set_setup_flag(cls):
        cls._setup_has_run = True

    @classmethod
    def _set_teardown_flag(cls):
        cls._teardown_is_set = True
    
<<<<<<< HEAD
    def on_start(self):
        """
        Hook for end-user scripts for running code when a Locust user starts running
        """
        pass
    
    def on_stop(self):
        """
        Hook for end-user scripts for running code when a Locust user stops running
        """
        pass
    
    def run(self):
        self._state = LOCUST_STATE_RUNNING
        task_set_instance = self._task_set(self)
=======
    def run(self, runner=None):
        task_set_instance = DefaultTaskSet(self)
>>>>>>> 014d9a51
        try:
            # run the task_set on_start method, if it has one
            self.on_start()
            
            task_set_instance.run()
        except (GreenletExit, StopLocust) as e:
            # run the on_stop method, if it has one
            self.on_stop()
    
    def start(self, gevent_group):
        """
        Start a greenlet that runs this locust instance. 
        
        *Arguments*:
        
        * gevent_group:  gevent.pool.Group instance where the greenlet will be spawned.
        
        Returns the spawned greenlet.
        """
        def run_locust(user):
            """
            Main function for Locust user greenlet. It's important that this function takes the locust 
            instance as argument, since we use greenlet_instance.args[0] to retrieve a reference to the 
            locust instance.
            """
            user.run()
        self._greenlet = gevent_group.spawn(run_locust, self)
        return self._greenlet
    
    def stop(self, gevent_group, force=False):
        """
        Stop the locust user greenlet that exists in the gevent_group. 
        This method is not meant to be called from within of the Locust's greenlet. 
        
        *Arguments*:
        
        * gevent_group:  gevent.pool.Group instance where the greenlet will be spawned.
        * force: If False (the default) the stopping is done gracefully by setting the state to LOCUST_STATE_STOPPING 
                 which will make the Locust instance stop once any currently running task is complete and on_stop 
                 methods are called. If force is True the greenlet will be killed immediately.
        
        Returns True if the greenlet was killed immediately, otherwise False
        """
        if force or self._state == LOCUST_STATE_WAITING:
            gevent_group.killone(self._greenlet)
            return True
        elif self._state == LOCUST_STATE_RUNNING:
            self._state = LOCUST_STATE_STOPPING
            return False


class HttpLocust(Locust):
    """
    Represents an HTTP "user" which is to be hatched and attack the system that is to be load tested.
    
    The behaviour of this user is defined by it's tasks. Tasks can be declared either directly on the 
    class by using the :py:func:`@task decorator <locust.core.task>` on the methods, or by setting 
    the :py:attr:`tasks attribute <locust.core.Locust.tasks>`.
    
    This class creates a *client* attribute on instantiation which is an HTTP client with support 
    for keeping a user session between requests.
    """
    
    abstract = True
    """If abstract is True it the class is meant to be subclassed (users of this class itself will not be spawned during a test)"""
    
    client = None
    """
    Instance of HttpSession that is created upon instantiation of Locust. 
    The client support cookies, and therefore keeps the session between HTTP requests.
    """
    
    def __init__(self, *args, **kwargs):
        super(HttpLocust, self).__init__(*args, **kwargs)
        if self.host is None:
            raise LocustError("You must specify the base host. Either in the host attribute in the Locust class, or on the command line using the --host option.")

        session = HttpSession(
            base_url=self.host, 
            request_success=self.environment.events.request_success, 
            request_failure=self.environment.events.request_failure,
        )
        session.trust_env = False
        self.client = session<|MERGE_RESOLUTION|>--- conflicted
+++ resolved
@@ -571,7 +571,6 @@
     def _set_teardown_flag(cls):
         cls._teardown_is_set = True
     
-<<<<<<< HEAD
     def on_start(self):
         """
         Hook for end-user scripts for running code when a Locust user starts running
@@ -586,11 +585,7 @@
     
     def run(self):
         self._state = LOCUST_STATE_RUNNING
-        task_set_instance = self._task_set(self)
-=======
-    def run(self, runner=None):
         task_set_instance = DefaultTaskSet(self)
->>>>>>> 014d9a51
         try:
             # run the task_set on_start method, if it has one
             self.on_start()
