# -*- coding: utf-8 -*-
import csv
import json
import sys
import traceback
from io import StringIO

import gevent
import requests
from pyquery import PyQuery as pq

from locust import constant
<<<<<<< HEAD
from locust.argument_parser import get_parser
from locust.core import User, task
=======
from locust.argument_parser import get_parser, parse_options
from locust.core import Locust, task
>>>>>>> 2d0cc676
from locust.env import Environment
from locust.runners import Runner
from locust.web import WebUI

from .testcases import LocustTestCase


class TestWebUI(LocustTestCase):
    def setUp(self):
        super(TestWebUI, self).setUp()

        parser = get_parser(default_config_files=[])
        self.environment.options = parser.parse_args([])
        self.stats = self.environment.stats

        self.web_ui = self.environment.create_web_ui("127.0.0.1", 0)
        self.web_ui.app.view_functions["request_stats"].clear_cache()
        gevent.sleep(0.01)
        self.web_port = self.web_ui.server.server_port
    
    def tearDown(self):
        super(TestWebUI, self).tearDown()
        self.web_ui.stop()
        self.runner.quit()
    
    def test_web_ui_reference_on_environment(self):
        self.assertEqual(self.web_ui, self.environment.web_ui)
    
    def test_web_ui_no_runner(self):
        env = Environment()
        web_ui = WebUI(env, "127.0.0.1", 0)
        gevent.sleep(0.01)
        try:
            response = requests.get("http://127.0.0.1:%i/" % web_ui.server.server_port)
            self.assertEqual(500, response.status_code)
            self.assertEqual("Error: Locust Environment does not have any runner", response.text)
        finally:
            web_ui.stop()
    
    def test_index(self):
        self.assertEqual(200, requests.get("http://127.0.0.1:%i/" % self.web_port).status_code)

    def test_index_with_hatch_options(self):
        html_to_option = {
                'locust_count':['-c','100'],
                'hatch_rate':['-r','10.0'],
                'step_locust_count':['--step-clients','20'],
                'step_duration':['--step-time','15'],
                }
        self.environment.step_load = True
        for html_name_to_test in html_to_option.keys():
            # Test that setting each hatch option individually populates the corresponding field in the html, and none of the others
            self.environment.parsed_options = parse_options(html_to_option[html_name_to_test])

            response = requests.get("http://127.0.0.1:%i/" % self.web_port)
            self.assertEqual(200, response.status_code)

            d = pq(response.content.decode('utf-8'))

            for html_name in html_to_option.keys():
                start_value = d(f'.start [name={html_name}]').attr('value')
                edit_value = d(f'.edit [name={html_name}]').attr('value')
                if html_name_to_test == html_name:
                    self.assertEqual(html_to_option[html_name][1], start_value)
                    self.assertEqual(html_to_option[html_name][1], edit_value)
                else:
                    self.assertEqual('', start_value)
                    self.assertEqual('', edit_value)
    
    def test_stats_no_data(self):
        self.assertEqual(200, requests.get("http://127.0.0.1:%i/stats/requests" % self.web_port).status_code)
    
    def test_stats(self):
        self.stats.log_request("GET", "/<html>", 120, 5612)
        response = requests.get("http://127.0.0.1:%i/stats/requests" % self.web_port)
        self.assertEqual(200, response.status_code)
        
        data = json.loads(response.text)
        self.assertEqual(2, len(data["stats"])) # one entry plus Aggregated
        self.assertEqual("/<html>", data["stats"][0]["name"])
        self.assertEqual("/&lt;html&gt;", data["stats"][0]["safe_name"])
        self.assertEqual("GET", data["stats"][0]["method"])
        self.assertEqual(120, data["stats"][0]["avg_response_time"])
        
        self.assertEqual("Aggregated", data["stats"][1]["name"])
        self.assertEqual(1, data["stats"][1]["num_requests"])
        self.assertEqual(120, data["stats"][1]["avg_response_time"])
        
    def test_stats_cache(self):
        self.stats.log_request("GET", "/test", 120, 5612)
        response = requests.get("http://127.0.0.1:%i/stats/requests" % self.web_port)
        self.assertEqual(200, response.status_code)
        data = json.loads(response.text)
        self.assertEqual(2, len(data["stats"])) # one entry plus Aggregated
        
        # add another entry
        self.stats.log_request("GET", "/test2", 120, 5612)
        data = json.loads(requests.get("http://127.0.0.1:%i/stats/requests" % self.web_port).text)
        self.assertEqual(2, len(data["stats"])) # old value should be cached now
        
        self.web_ui.app.view_functions["request_stats"].clear_cache()
        
        data = json.loads(requests.get("http://127.0.0.1:%i/stats/requests" % self.web_port).text)
        self.assertEqual(3, len(data["stats"])) # this should no longer be cached
    
    def test_stats_rounding(self):
        self.stats.log_request("GET", "/test", 1.39764125, 2)
        self.stats.log_request("GET", "/test", 999.9764125, 1000)
        response = requests.get("http://127.0.0.1:%i/stats/requests" % self.web_port)
        self.assertEqual(200, response.status_code)
        
        data = json.loads(response.text)
        self.assertEqual(1, data["stats"][0]["min_response_time"])
        self.assertEqual(1000, data["stats"][0]["max_response_time"])
    
    def test_request_stats_csv(self):
        self.stats.log_request("GET", "/test2", 120, 5612)
        response = requests.get("http://127.0.0.1:%i/stats/requests/csv" % self.web_port)
        self.assertEqual(200, response.status_code)

    def test_failure_stats_csv(self):
        self.stats.log_error("GET", "/", Exception("Error1337"))
        response = requests.get("http://127.0.0.1:%i/stats/failures/csv" % self.web_port)
        self.assertEqual(200, response.status_code)
    
    def test_request_stats_with_errors(self):
        self.stats.log_error("GET", "/", Exception("Error1337"))
        response = requests.get("http://127.0.0.1:%i/stats/requests" % self.web_port)
        self.assertEqual(200, response.status_code)
        self.assertIn("Error1337", response.text)

    def test_reset_stats(self):
        try:
            raise Exception(u"A cool test exception")
        except Exception as e:
            tb = sys.exc_info()[2]
            self.runner.log_exception("local", str(e), "".join(traceback.format_tb(tb)))
            self.runner.log_exception("local", str(e), "".join(traceback.format_tb(tb)))

        self.stats.log_request("GET", "/test", 120, 5612)
        self.stats.log_error("GET", "/", Exception("Error1337"))

        response = requests.get("http://127.0.0.1:%i/stats/reset" % self.web_port)

        self.assertEqual(200, response.status_code)

        self.assertEqual({}, self.stats.errors)
        self.assertEqual({}, self.runner.exceptions)
        
        self.assertEqual(0, self.stats.get("/", "GET").num_requests)
        self.assertEqual(0, self.stats.get("/", "GET").num_failures)
        self.assertEqual(0, self.stats.get("/test", "GET").num_requests)
        self.assertEqual(0, self.stats.get("/test", "GET").num_failures)
    
    def test_exceptions(self):
        try:
            raise Exception(u"A cool test exception")
        except Exception as e:
            tb = sys.exc_info()[2]
            self.runner.log_exception("local", str(e), "".join(traceback.format_tb(tb)))
            self.runner.log_exception("local", str(e), "".join(traceback.format_tb(tb)))
        
        response = requests.get("http://127.0.0.1:%i/exceptions" % self.web_port)
        self.assertEqual(200, response.status_code)
        self.assertIn("A cool test exception", response.text)
        
        response = requests.get("http://127.0.0.1:%i/stats/requests" % self.web_port)
        self.assertEqual(200, response.status_code)
    
    def test_exceptions_csv(self):
        try:
            raise Exception("Test exception")
        except Exception as e:
            tb = sys.exc_info()[2]
            self.runner.log_exception("local", str(e), "".join(traceback.format_tb(tb)))
            self.runner.log_exception("local", str(e), "".join(traceback.format_tb(tb)))
        
        response = requests.get("http://127.0.0.1:%i/exceptions/csv" % self.web_port)
        self.assertEqual(200, response.status_code)
        
        reader = csv.reader(StringIO(response.text))
        rows = []
        for row in reader:
            rows.append(row)
        
        self.assertEqual(2, len(rows))
        self.assertEqual("Test exception", rows[1][1])
        self.assertEqual(2, int(rows[1][0]), "Exception count should be 2")

    def test_swarm_host_value_specified(self):
        class MyUser(User):
            wait_time = constant(1)
            @task(1)
            def my_task(self):
                pass
        self.environment.user_classes = [MyUser]
        response = requests.post(
            "http://127.0.0.1:%i/swarm" % self.web_port, 
            data={"locust_count": 5, "hatch_rate": 5, "host": "https://localhost"},
        )
        self.assertEqual(200, response.status_code)
        self.assertEqual("https://localhost", response.json()["host"])
        self.assertEqual(self.environment.host, "https://localhost")

    def test_swarm_host_value_not_specified(self):
        class MyUser(User):
            wait_time = constant(1)
            @task(1)
            def my_task(self):
                pass
        self.environment.user_classes = [MyUser]
        response = requests.post(
            "http://127.0.0.1:%i/swarm" % self.web_port, 
            data={'locust_count': 5, 'hatch_rate': 5},
        )
        self.assertEqual(200, response.status_code)
        self.assertEqual(None, response.json()["host"])
        self.assertEqual(self.environment.host, None)
    
    def test_host_value_from_locust_class(self):
        class MyUser(User):
            host = "http://example.com"
        self.environment.user_classes = [MyUser]
        response = requests.get("http://127.0.0.1:%i/" % self.web_port)
        self.assertEqual(200, response.status_code)
        self.assertIn("http://example.com", response.content.decode("utf-8"))
        self.assertNotIn("setting this will override the host on all Locust classes", response.content.decode("utf-8"))
    
    def test_host_value_from_multiple_user_classes(self):
        class MyUser(User):
            host = "http://example.com"
        class MyUser2(User):
            host = "http://example.com"
        self.environment.user_classes = [MyUser, MyUser2]
        response = requests.get("http://127.0.0.1:%i/" % self.web_port)
        self.assertEqual(200, response.status_code)
        self.assertIn("http://example.com", response.content.decode("utf-8"))
        self.assertNotIn("setting this will override the host on all Locust classes", response.content.decode("utf-8"))
    
    def test_host_value_from_multiple_user_classes_different_hosts(self):
        class MyUser(User):
            host = None
        class MyUser2(User):
            host = "http://example.com"
        self.environment.user_classes = [MyUser, MyUser2]
        response = requests.get("http://127.0.0.1:%i/" % self.web_port)
        self.assertEqual(200, response.status_code)
        self.assertNotIn("http://example.com", response.content.decode("utf-8"))
        self.assertIn("setting this will override the host on all Locust classes", response.content.decode("utf-8"))

    def test_swarm_in_step_load_mode(self):
        class MyUser(User):
            wait_time = constant(1)
            @task(1)
            def my_task(self):
                pass
        self.environment.user_classes = [MyUser]
        self.environment.step_load = True
        response = requests.post(
            "http://127.0.0.1:%i/swarm" % self.web_port,
            data={"locust_count":5, "hatch_rate":2, "step_locust_count":2, "step_duration": "2m"}
        )
        self.assertEqual(200, response.status_code)
        self.assertIn("Step Load Mode", response.text)


class TestWebUIAuth(LocustTestCase):
    def setUp(self):
        super(TestWebUIAuth, self).setUp()

        parser = get_parser(default_config_files=[])
        options = parser.parse_args(["--web-auth", "john:doe"])
        self.runner = Runner(self.environment)
        self.stats = self.runner.stats
        self.web_ui = self.environment.create_web_ui("127.0.0.1", 0, auth_credentials=options.web_auth)
        self.web_ui.app.view_functions["request_stats"].clear_cache()
        gevent.sleep(0.01)
        self.web_port = self.web_ui.server.server_port

    def tearDown(self):
        super(TestWebUIAuth, self).tearDown()
        self.web_ui.stop()
        self.runner.quit()

    def test_index_with_basic_auth_enabled_correct_credentials(self):
        self.assertEqual(200, requests.get("http://127.0.0.1:%i/?ele=phino" % self.web_port, auth=('john', 'doe')).status_code)

    def test_index_with_basic_auth_enabled_incorrect_credentials(self):
        self.assertEqual(401, requests.get("http://127.0.0.1:%i/?ele=phino" % self.web_port,
                                           auth=('john', 'invalid')).status_code)

    def test_index_with_basic_auth_enabled_blank_credentials(self):
        self.assertEqual(401, requests.get("http://127.0.0.1:%i/?ele=phino" % self.web_port).status_code)<|MERGE_RESOLUTION|>--- conflicted
+++ resolved
@@ -10,13 +10,8 @@
 from pyquery import PyQuery as pq
 
 from locust import constant
-<<<<<<< HEAD
-from locust.argument_parser import get_parser
+from locust.argument_parser import get_parser, parse_options
 from locust.core import User, task
-=======
-from locust.argument_parser import get_parser, parse_options
-from locust.core import Locust, task
->>>>>>> 2d0cc676
 from locust.env import Environment
 from locust.runners import Runner
 from locust.web import WebUI
@@ -85,7 +80,7 @@
                 else:
                     self.assertEqual('', start_value)
                     self.assertEqual('', edit_value)
-    
+
     def test_stats_no_data(self):
         self.assertEqual(200, requests.get("http://127.0.0.1:%i/stats/requests" % self.web_port).status_code)
     
