--- conflicted
+++ resolved
@@ -8,17 +8,12 @@
 from itertools import chain
 from time import time
 
-<<<<<<< HEAD
-from gevent import pywsgi
-from flask import Flask, make_response, request, render_template
-=======
 import six
 from flask import Flask, make_response, render_template, request
-from gevent import wsgi
+from gevent import pywsgi
 
 from locust import __version__ as version
 from six.moves import StringIO, xrange
->>>>>>> a4c377ef
 
 from . import runners
 from .cache import memoize
@@ -181,9 +176,5 @@
     return response
 
 def start(locust, options):
-<<<<<<< HEAD
     pywsgi.WSGIServer((options.web_host, options.port),
-                      app, log=None).serve_forever()
-=======
-    wsgi.WSGIServer((options.web_host, options.port), app, log=None).serve_forever()
->>>>>>> a4c377ef
+                      app, log=None).serve_forever()