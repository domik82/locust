import inspect
import logging
import os
import signal
import socket
import sys
import time
from optparse import OptionParser

import gevent

import locust

from . import events, runners, web
from .core import HttpLocust, Locust
from .inspectlocust import get_task_ratio_dict, print_task_ratio
from .log import console_logger, setup_logging
from .runners import LocalLocustRunner, MasterLocustRunner, SlaveLocustRunner
from .stats import (print_error_report, print_percentile_stats, print_stats,
                    stats_printer, stats_writer, write_stat_csvs)
from .util.time import parse_timespan

_internals = [Locust, HttpLocust]
version = locust.__version__

def parse_options():
    """
    Handle command-line options with optparse.OptionParser.

    Return list of arguments, largely for use in `parse_arguments`.
    """

    # Initialize
    parser = OptionParser(usage="locust [options] [LocustClass [LocustClass2 ... ]]")

    parser.add_option(
        '-H', '--host',
        dest="host",
        default=None,
        help="Host to load test in the following format: http://10.21.32.33"
    )

    parser.add_option(
        '--web-host',
        dest="web_host",
        default="",
        help="Host to bind the web interface to. Defaults to '' (all interfaces)"
    )
    
    parser.add_option(
        '-P', '--port', '--web-port',
        type="int",
        dest="port",
        default=8089,
        help="Port on which to run web host"
    )
    
    parser.add_option(
        '-f', '--locustfile',
        dest='locustfile',
        default='locustfile',
        help="Python module file to import, e.g. '../other.py'. Default: locustfile"
    )

    # A file that contains the current request stats.
    parser.add_option(
        '--csv', '--csv-base-name',
        action='store',
        type='str',
        dest='csvfilebase',
        default=None,
        help="Store current request stats to files in CSV format.",
    )

    # if locust should be run in distributed mode as master
    parser.add_option(
        '--master',
        action='store_true',
        dest='master',
        default=False,
        help="Set locust to run in distributed mode with this process as master"
    )

    # if locust should be run in distributed mode as slave
    parser.add_option(
        '--slave',
        action='store_true',
        dest='slave',
        default=False,
        help="Set locust to run in distributed mode with this process as slave"
    )
    
    # master host options
    parser.add_option(
        '--master-host',
        action='store',
        type='str',
        dest='master_host',
        default="127.0.0.1",
        help="Host or IP address of locust master for distributed load testing. Only used when running with --slave. Defaults to 127.0.0.1."
    )
    
    parser.add_option(
        '--master-port',
        action='store',
        type='int',
        dest='master_port',
        default=5557,
        help="The port to connect to that is used by the locust master for distributed load testing. Only used when running with --slave. Defaults to 5557. Note that slaves will also connect to the master node on this port + 1."
    )

    parser.add_option(
        '--master-bind-host',
        action='store',
        type='str',
        dest='master_bind_host',
        default="*",
        help="Interfaces (hostname, ip) that locust master should bind to. Only used when running with --master. Defaults to * (all available interfaces)."
    )
    
    parser.add_option(
        '--master-bind-port',
        action='store',
        type='int',
        dest='master_bind_port',
        default=5557,
        help="Port that locust master should bind to. Only used when running with --master. Defaults to 5557. Note that Locust will also use this port + 1, so by default the master node will bind to 5557 and 5558."
    )

    parser.add_option(
        '--expect-slaves',
        action='store',
        type='int',
        dest='expect_slaves',
        default=1,
        help="How many slaves master should expect to connect before starting the test (only when --no-web used)."
    )

    # if we should print stats in the console
    parser.add_option(
        '--no-web',
        action='store_true',
        dest='no_web',
        default=False,
        help="Disable the web interface, and instead start running the test immediately. Requires -c and -r to be specified."
    )

    # Number of clients
    parser.add_option(
        '-c', '--clients',
        action='store',
        type='int',
        dest='num_clients',
        default=1,
        help="Number of concurrent clients. Only used together with --no-web"
    )

    # Client hatch rate
    parser.add_option(
        '-r', '--hatch-rate',
        action='store',
        type='float',
        dest='hatch_rate',
        default=1,
        help="The rate per second in which clients are spawned. Only used together with --no-web"
    )
    
    # Time limit of the test run
    parser.add_option(
        '-t', '--run-time',
        action='store',
<<<<<<< HEAD
        type='str',
        dest='run_time',
=======
        
        type='int',
        dest='num_requests',
>>>>>>> e8ada62f
        default=None,
        help="Stop after the specified amount of time, e.g. (300s, 20m, 3h, 1h30m, etc.). Only used together with --no-web"
    )
    
    # log level
    parser.add_option(
        '--loglevel', '-L',
        action='store',
        type='str',
        dest='loglevel',
        default='INFO',
        help="Choose between DEBUG/INFO/WARNING/ERROR/CRITICAL. Default is INFO.",
    )
    
    # log file
    parser.add_option(
        '--logfile',
        action='store',
        type='str',
        dest='logfile',
        default=None,
        help="Path to log file. If not set, log will go to stdout/stderr",
    )
    
    # if we should print stats in the console
    parser.add_option(
        '--print-stats',
        action='store_true',
        dest='print_stats',
        default=False,
        help="Print stats in the console"
    )

    # only print summary stats
    parser.add_option(
       '--only-summary',
       action='store_true',
       dest='only_summary',
       default=False,
       help='Only print the summary stats'
    )

    parser.add_option(
        '--no-reset-stats',
        action='store_true',
        dest='no_reset_stats',
        default=False,
        help="Do not reset statistics once hatching has been completed",
    )
    
    # List locust commands found in loaded locust files/source files
    parser.add_option(
        '-l', '--list',
        action='store_true',
        dest='list_commands',
        default=False,
        help="Show list of possible locust classes and exit"
    )
    
    # Display ratio table of all tasks
    parser.add_option(
        '--show-task-ratio',
        action='store_true',
        dest='show_task_ratio',
        default=False,
        help="print table of the locust classes' task execution ratio"
    )
    # Display ratio table of all tasks in JSON format
    parser.add_option(
        '--show-task-ratio-json',
        action='store_true',
        dest='show_task_ratio_json',
        default=False,
        help="print json data of the locust classes' task execution ratio"
    )
    
    # Version number (optparse gives you --version but we have to do it
    # ourselves to get -V too. sigh)
    parser.add_option(
        '-V', '--version',
        action='store_true',
        dest='show_version',
        default=False,
        help="show program's version number and exit"
    )

    # Finalize
    # Return three-tuple of parser + the output from parse_args (opt obj, args)
    opts, args = parser.parse_args()
    return parser, opts, args


def _is_package(path):
    """
    Is the given path a Python package?
    """
    return (
        os.path.isdir(path)
        and os.path.exists(os.path.join(path, '__init__.py'))
    )


def find_locustfile(locustfile):
    """
    Attempt to locate a locustfile, either explicitly or by searching parent dirs.
    """
    # Obtain env value
    names = [locustfile]
    # Create .py version if necessary
    if not names[0].endswith('.py'):
        names += [names[0] + '.py']
    # Does the name contain path elements?
    if os.path.dirname(names[0]):
        # If so, expand home-directory markers and test for existence
        for name in names:
            expanded = os.path.expanduser(name)
            if os.path.exists(expanded):
                if name.endswith('.py') or _is_package(expanded):
                    return os.path.abspath(expanded)
    else:
        # Otherwise, start in cwd and work downwards towards filesystem root
        path = os.path.abspath('.')
        while True:
            for name in names:
                joined = os.path.join(path, name)
                if os.path.exists(joined):
                    if name.endswith('.py') or _is_package(joined):
                        return os.path.abspath(joined)
            parent_path = os.path.dirname(path)
            if parent_path == path:
                # we've reached the root path which has been checked this iteration
                break
            path = parent_path
    # Implicit 'return None' if nothing was found


def is_locust(tup):
    """
    Takes (name, object) tuple, returns True if it's a public Locust subclass.
    """
    name, item = tup
    return bool(
        inspect.isclass(item)
        and issubclass(item, Locust)
        and hasattr(item, "task_set")
        and getattr(item, "task_set")
        and not name.startswith('_')
    )


def load_locustfile(path):
    """
    Import given locustfile path and return (docstring, callables).

    Specifically, the locustfile's ``__doc__`` attribute (a string) and a
    dictionary of ``{'name': callable}`` containing all callables which pass
    the "is a Locust" test.
    """
    # Get directory and locustfile name
    directory, locustfile = os.path.split(path)
    # If the directory isn't in the PYTHONPATH, add it so our import will work
    added_to_path = False
    index = None
    if directory not in sys.path:
        sys.path.insert(0, directory)
        added_to_path = True
    # If the directory IS in the PYTHONPATH, move it to the front temporarily,
    # otherwise other locustfiles -- like Locusts's own -- may scoop the intended
    # one.
    else:
        i = sys.path.index(directory)
        if i != 0:
            # Store index for later restoration
            index = i
            # Add to front, then remove from original position
            sys.path.insert(0, directory)
            del sys.path[i + 1]
    # Perform the import (trimming off the .py)
    imported = __import__(os.path.splitext(locustfile)[0])
    # Remove directory from path if we added it ourselves (just to be neat)
    if added_to_path:
        del sys.path[0]
    # Put back in original index if we moved it
    if index is not None:
        sys.path.insert(index + 1, directory)
        del sys.path[0]
    # Return our two-tuple
    locusts = dict(filter(is_locust, vars(imported).items()))
    return imported.__doc__, locusts

def main():
    parser, options, arguments = parse_options()

    # setup logging
    setup_logging(options.loglevel, options.logfile)
    logger = logging.getLogger(__name__)
    
    if options.show_version:
        print("Locust %s" % (version,))
        sys.exit(0)

    locustfile = find_locustfile(options.locustfile)

    if not locustfile:
        logger.error("Could not find any locustfile! Ensure file ends in '.py' and see --help for available options.")
        sys.exit(1)

    if locustfile == "locust.py":
        logger.error("The locustfile must not be named `locust.py`. Please rename the file and try again.")
        sys.exit(1)

    docstring, locusts = load_locustfile(locustfile)

    if options.list_commands:
        console_logger.info("Available Locusts:")
        for name in locusts:
            console_logger.info("    " + name)
        sys.exit(0)

    if not locusts:
        logger.error("No Locust class found!")
        sys.exit(1)

    # make sure specified Locust exists
    if arguments:
        missing = set(arguments) - set(locusts.keys())
        if missing:
            logger.error("Unknown Locust(s): %s\n" % (", ".join(missing)))
            sys.exit(1)
        else:
            names = set(arguments) & set(locusts.keys())
            locust_classes = [locusts[n] for n in names]
    else:
        # list() call is needed to consume the dict_view object in Python 3
        locust_classes = list(locusts.values())
    
    if options.show_task_ratio:
        console_logger.info("\n Task ratio per locust class")
        console_logger.info( "-" * 80)
        print_task_ratio(locust_classes)
        console_logger.info("\n Total task ratio")
        console_logger.info("-" * 80)
        print_task_ratio(locust_classes, total=True)
        sys.exit(0)
    if options.show_task_ratio_json:
        from json import dumps
        task_data = {
            "per_class": get_task_ratio_dict(locust_classes), 
            "total": get_task_ratio_dict(locust_classes, total=True)
        }
        console_logger.info(dumps(task_data))
        sys.exit(0)
    
    if options.run_time:
        if not options.no_web:
            logger.error("The --run-time argument can only be used together with --no-web")
            sys.exit(1)
        try:
            options.run_time = parse_timespan(options.run_time)
        except ValueError:
            logger.error("Valid --time-limit formats are: 20, 20s, 3m, 2h, 1h20m, 3h30m10s, etc.")
            sys.exit(1)
        def spawn_run_time_limit_greenlet():
            logger.info("Run time limit set to %s seconds" % options.run_time)
            def timelimit_stop():
                logger.info("Time limit reached. Stopping Locust.")
                runners.locust_runner.quit()
            gevent.spawn_later(options.run_time, timelimit_stop)

    if not options.no_web and not options.slave:
        # spawn web greenlet
        logger.info("Starting web monitor at %s:%s" % (options.web_host or "*", options.port))
        main_greenlet = gevent.spawn(web.start, locust_classes, options)
    
    if not options.master and not options.slave:
        runners.locust_runner = LocalLocustRunner(locust_classes, options)
        # spawn client spawning/hatching greenlet
        if options.no_web:
            runners.locust_runner.start_hatching(wait=True)
            main_greenlet = runners.locust_runner.greenlet
        if options.run_time:
            spawn_run_time_limit_greenlet()
    elif options.master:
        runners.locust_runner = MasterLocustRunner(locust_classes, options)
        if options.no_web:
            while len(runners.locust_runner.clients.ready)<options.expect_slaves:
                logging.info("Waiting for slaves to be ready, %s of %s connected",
                             len(runners.locust_runner.clients.ready), options.expect_slaves)
                time.sleep(1)

            runners.locust_runner.start_hatching(options.num_clients, options.hatch_rate)
            main_greenlet = runners.locust_runner.greenlet
            if options.run_time:
                spawn_run_time_limit_greenlet()
    elif options.slave:
        if options.run_time:
            logger.error("--run-time should be specified on the master node, and not on slave nodes")
            sys.exit(1)
        try:
            runners.locust_runner = SlaveLocustRunner(locust_classes, options)
            main_greenlet = runners.locust_runner.greenlet
        except socket.error as e:
            logger.error("Failed to connect to the Locust master: %s", e)
            sys.exit(-1)
    
    if not options.only_summary and (options.print_stats or (options.no_web and not options.slave)):
        # spawn stats printing greenlet
        gevent.spawn(stats_printer)

    if options.csvfilebase:
        gevent.spawn(stats_writer, options.csvfilebase)

    
    def shutdown(code=0):
        """
        Shut down locust by firing quitting event, printing/writing stats and exiting
        """
        logger.info("Shutting down (exit code %s), bye." % code)

        events.quitting.fire()
        print_stats(runners.locust_runner.request_stats)
        print_percentile_stats(runners.locust_runner.request_stats)
        if options.csvfilebase:
            write_stat_csvs(options.csvfilebase)
        print_error_report()
        sys.exit(code)
    
    # install SIGTERM handler
    def sig_term_handler():
        logger.info("Got SIGTERM signal")
        shutdown(0)
    gevent.signal(signal.SIGTERM, sig_term_handler)
    
    try:
        logger.info("Starting Locust %s" % version)
        main_greenlet.join()
        code = 0
        if len(runners.locust_runner.errors):
            code = 1
        shutdown(code=code)
    except KeyboardInterrupt as e:
        shutdown(0)

if __name__ == '__main__':
    main()<|MERGE_RESOLUTION|>--- conflicted
+++ resolved
@@ -169,14 +169,8 @@
     parser.add_option(
         '-t', '--run-time',
         action='store',
-<<<<<<< HEAD
         type='str',
         dest='run_time',
-=======
-        
-        type='int',
-        dest='num_requests',
->>>>>>> e8ada62f
         default=None,
         help="Stop after the specified amount of time, e.g. (300s, 20m, 3h, 1h30m, etc.). Only used together with --no-web"
     )
